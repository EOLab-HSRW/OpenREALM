

#include <realm_core/loguru.h>

#include <realm_stages/stage_base.h>

using namespace realm;

<<<<<<< HEAD
StageBase::StageBase(const std::string &name, const std::string &path, double rate, int queue_size)
: WorkerThreadBase("Stage [" + name + "]", 0.1*static_cast<int64_t>(1/rate*1000.0), true),
=======
StageBase::StageBase(const std::string &name, const std::string &path, double rate, int queue_size, bool log_to_file)
: WorkerThreadBase("Stage [" + name + "]", static_cast<int64_t>(1/rate*1000.0), true),
>>>>>>> 4b32e762
  m_stage_name(name),
  m_stage_path(path),
  m_queue_size(queue_size),
  m_log_to_file(log_to_file),
  m_is_output_dir_initialized(false),
  m_t_statistics_period(10),
  m_counter_frames_in(0),
  m_counter_frames_out(0),
  m_timer_statistics_fps(new Timer(std::chrono::seconds(m_t_statistics_period), std::bind(&StageBase::evaluateStatistic, this)))
{
}

bool StageBase::changeParam(const std::string &name, const std::string &val)
{
  LOG_F(WARNING, "Changing parameter not implemented for this stage!");
  return false;
}

void StageBase::initStagePath(const std::string &abs_path)
{
  // Set and create output directory
  m_stage_path = abs_path + "/" + m_stage_name;
  initStageCallback();
  m_is_output_dir_initialized = true;

  // Init logging if enabled
  if (m_log_to_file)
  {
    loguru::add_file((m_stage_path + "/stage.log").c_str(), loguru::Append, loguru::Verbosity_MAX);
  }

  LOG_F(INFO, "Successfully initialized!");
  LOG_F(INFO, "Stage path set to: %s", m_stage_path.c_str());
  printSettingsToLog();
}

StageStatistics StageBase::getStageStatistics()
{
  std::unique_lock<std::mutex> lock(m_mutex_statistics);
  m_stage_statistics.queue_depth = getQueueDepth();
  return m_stage_statistics;
}

void StageBase::registerAsyncDataReadyFunctor(const std::function<bool()> &func)
{
  // Return true if either the functor evaluates to true, or when a finish is requested.
  m_data_ready_functor = ([=]{ return (func() || isFinishRequested()); });
}

void StageBase::registerFrameTransport(const std::function<void(const Frame::Ptr&, const std::string&)> &func)
{
  m_transport_frame = func;
}

void StageBase::registerPoseTransport(const std::function<void(const cv::Mat &, uint8_t zone, char band, const std::string &)> &func)
{
  m_transport_pose = func;
}

void StageBase::registerDepthMapTransport(const std::function<void(const cv::Mat&, const std::string&)> &func)
{
  m_transport_depth_map = func;
}

void StageBase::registerPointCloudTransport(const std::function<void(const PointCloud::Ptr&, const std::string&)> &func)
{
  m_transport_pointcloud = func;
}

void StageBase::registerImageTransport(const std::function<void(const cv::Mat&, const std::string&)> &func)
{
  m_transport_img = func;
}

void StageBase::registerMeshTransport(const std::function<void(const std::vector<Face>&, const std::string&)> &func)
{
  m_transport_mesh = func;
}

void StageBase::registerCvGridMapTransport(const std::function<void(const CvGridMap &, uint8_t zone, char band, const std::string&)> &func)
{
  m_transport_cvgridmap = func;
}

void StageBase::setStatisticsPeriod(uint32_t s)
{
    std::unique_lock<std::mutex> lock(m_mutex_statistics);
  m_t_statistics_period = s;
}

void StageBase::updateStatisticsIncoming()
{
    std::unique_lock<std::mutex> lock(m_mutex_statistics);
    m_counter_frames_in++;
    m_stage_statistics.frames_total++;
}

void StageBase::updateStatisticsSkippedFrame()
{
  std::unique_lock<std::mutex> lock(m_mutex_statistics);
  m_stage_statistics.frames_dropped++;
}

void StageBase::updateStatisticsBadFrame()
{
  std::unique_lock<std::mutex> lock(m_mutex_statistics);
  m_stage_statistics.frames_bad++;
}

void StageBase::updateStatisticsOutgoing()
{
    std::unique_lock<std::mutex> lock(m_mutex_statistics);
    m_counter_frames_out++;
    m_stage_statistics.process_statistics = getProcessingStatistics();

    uint32_t queue_depth = getQueueDepth();
    if (m_stage_statistics.queue_statistics.count == 0) {
      m_stage_statistics.queue_statistics.min = queue_depth;
      m_stage_statistics.queue_statistics.max = queue_depth;
    } else {
      if (m_stage_statistics.queue_statistics.min > queue_depth) m_stage_statistics.queue_statistics.min = queue_depth;
      if (m_stage_statistics.queue_statistics.max > queue_depth) m_stage_statistics.queue_statistics.max = queue_depth;
    }
    m_stage_statistics.queue_statistics.count++;
    m_stage_statistics.queue_statistics.avg =
        m_stage_statistics.queue_statistics.avg + ((double)queue_depth - m_stage_statistics.queue_statistics.avg)
                                                  / (double)m_stage_statistics.queue_statistics.count;
}

void StageBase::evaluateStatistic()
{
  std::unique_lock<std::mutex> lock(m_mutex_statistics);
  float fps_in = static_cast<float>(m_counter_frames_in) / m_t_statistics_period;
  float fps_out = static_cast<float>(m_counter_frames_out) / m_t_statistics_period;

  m_counter_frames_in = 0;
  m_counter_frames_out = 0;

  LOG_F(INFO, "FPS in: %f, out: %f", fps_in, fps_out);

  m_stage_statistics.fps_in = fps_in;
  m_stage_statistics.fps_out = fps_out;
}<|MERGE_RESOLUTION|>--- conflicted
+++ resolved
@@ -6,13 +6,8 @@
 
 using namespace realm;
 
-<<<<<<< HEAD
-StageBase::StageBase(const std::string &name, const std::string &path, double rate, int queue_size)
-: WorkerThreadBase("Stage [" + name + "]", 0.1*static_cast<int64_t>(1/rate*1000.0), true),
-=======
 StageBase::StageBase(const std::string &name, const std::string &path, double rate, int queue_size, bool log_to_file)
 : WorkerThreadBase("Stage [" + name + "]", static_cast<int64_t>(1/rate*1000.0), true),
->>>>>>> 4b32e762
   m_stage_name(name),
   m_stage_path(path),
   m_queue_size(queue_size),
@@ -77,7 +72,7 @@
   m_transport_depth_map = func;
 }
 
-void StageBase::registerPointCloudTransport(const std::function<void(const PointCloud::Ptr&, const std::string&)> &func)
+void StageBase::registerPointCloudTransport(const std::function<void(const cv::Mat&, const std::string&)> &func)
 {
   m_transport_pointcloud = func;
 }
